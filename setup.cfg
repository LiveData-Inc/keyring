--- conflicted
+++ resolved
@@ -55,12 +55,13 @@
 	# local
 
 docs =
-<<<<<<< HEAD
 	# upstream
 	sphinx >= 3.5
 	jaraco.packaging >= 9
 	rst.linker >= 1.9
 	furo
+
+	# tidelift
 	jaraco.tidelift >= 1.4
 
 	# local
@@ -79,9 +80,4 @@
 	libsecret = keyring.backends.libsecret
 	SecretService = keyring.backends.SecretService
 	KWallet = keyring.backends.kwallet
-	chainer = keyring.backends.chainer
-=======
-
-	# tidelift
-	jaraco.tidelift >= 1.4
->>>>>>> a6c6660d
+	chainer = keyring.backends.chainer