--- conflicted
+++ resolved
@@ -6,16 +6,10 @@
 
 import abc
 import logging
-import importlib
-import warnings
 
-try:
-    import entrypoints
-except ImportError:
-    pass
+import entrypoints
 
 from . import errors, util
-from . import backends
 from .util import properties
 from .py27compat import add_metaclass, filter
 
@@ -128,30 +122,6 @@
         return value
 
 
-def _load_backend(name):
-    "Load a backend by name"
-    package = backends.__package__ or backends.__name__
-    mod = importlib.import_module('.' + name, package)
-    # invoke __name__ on each module to ensure it's loaded in demand-import
-    # environments
-    mod.__name__
-
-
-def _load_local_backends_legacy():
-    "ensure that native keyring backends are loaded"
-    if pkg_resources in globals():
-        # rely on entry points
-        return
-    warnings.warn(
-        "Unable to load backends via entry points. Falling back "
-        "to legacy behavior (for now). Your environment will fail "
-        "to load backends in a future version. Contact the keyring "
-        "project at https://github.com/jaraco/keyring/issues/310 "
-        "and report your use-case.")
-    backends = 'kwallet', 'OS_X', 'SecretService', 'Windows'
-    list(map(_load_backend, backends))
-
-
 def _load_plugins():
     """
     Locate all setuptools entry points by the name 'keyring backends'
@@ -170,11 +140,6 @@
 
     `initialize_func` is optional, but will be invoked if callable.
     """
-<<<<<<< HEAD
-=======
-    if 'entrypoints' not in globals():
-        return
->>>>>>> 29e2740d
     group = 'keyring.backends'
     entry_points = entrypoints.get_group_all(group=group)
     for ep in entry_points:
@@ -194,7 +159,6 @@
     parameters.
     """
     _load_plugins()
-    _load_local_backends_legacy()
 
     def is_class_viable(keyring_cls):
         try:
