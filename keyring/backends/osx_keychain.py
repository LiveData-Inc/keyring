#!/usr/bin/python

import sys
import subprocess
import re
import binascii

if sys.platform != 'darwin':
    raise ImportError('Mac OS X only module')

<<<<<<< HEAD
from ctypes import CDLL, CFUNCTYPE, c_void_p, c_uint32, \
    c_int32, c_char_p, byref, POINTER, memmove, create_string_buffer

# Types

SecKeychainRef = c_void_p
SecKeychainItemRef = c_void_p
OSStatus = c_int32

# Constants

errSecSuccess = 0
errSecUnimplemented = -4
errSecParam = -50
errSecAllocate = -108

errSecNotAvailable = -25291
errSecReadOnly = -25292
errSecAuthFailed = -25293
errSecNoSuchKeychain = -25294
errSecInvalidKeychain = -25295
errSecDuplicateKeychain = -25296
errSecDuplicateCallback = -25297
errSecInvalidCallback = -25298
errSecDuplicateItem = -25299
errSecItemNotFound = -25300
errSecBufferTooSmall = -25301
errSecDataTooLarge = -25302
errSecNoSuchAttr = -25303
errSecInvalidItemRef = -25304
errSecInvalidSearchRef = -25305
errSecNoSuchClass = -25306
errSecNoDefaultKeychain = -25307
errSecInteractionNotAllowed = -25308
errSecReadOnlyAttr = -25309
errSecWrongSecVersion = -25310
errSecKeySizeNotAllowed = -25311
errSecNoStorageModule = -25312
errSecNoCertificateModule = -25313
errSecNoPolicyModule = -25314
errSecInteractionRequired = -25315
errSecDataNotAvailable = -25316
errSecDataNotModifiable = -25317
errSecCreateChainFailed = -25318
errSecInvalidPrefsDomain = -25319

errSecACLNotSimple = -25240
errSecPolicyNotFound = -25241
errSecInvalidTrustSetting = -25242
errSecNoAccessForItem = -25243
errSecInvalidOwnerEdit = -25244
errSecTrustNotAvailable = -25245
errSecUnsupportedFormat = -25256
errSecUnknownFormat = -25257
errSecKeyIsSensitive = -25258
errSecMultiplePrivKeys = -25259
errSecPassphraseRequired = -25260
errSecInvalidPasswordRef = -25261
errSecInvalidTrustSettings = -25262
errSecNoTrustSettings = -25263
errSecPkcs12VerifyFailure = -25264

errSecDecode = -26275

# Functions

_dll = CDLL('/System/Library/Frameworks/'
            'Security.framework/Versions/A/Security')
_core = CDLL('/System/Library/Frameworks/'
             'CoreServices.framework/Versions/A/CoreServices')

SecKeychainOpen = CFUNCTYPE(OSStatus, c_char_p,
                            POINTER(SecKeychainRef))(('SecKeychainOpen', _dll))

SecKeychainFindGenericPassword = CFUNCTYPE(OSStatus, SecKeychainRef, c_uint32,
        c_char_p, c_uint32, c_char_p, POINTER(c_uint32), POINTER(c_void_p),
        POINTER(SecKeychainItemRef))(('SecKeychainFindGenericPassword', _dll))

SecKeychainAddGenericPassword = CFUNCTYPE(OSStatus, SecKeychainRef, c_uint32,
        c_char_p, c_uint32, c_char_p, c_uint32, c_char_p,
        POINTER(SecKeychainItemRef))(('SecKeychainAddGenericPassword', _dll))

SecKeychainItemModifyAttributesAndData = CFUNCTYPE(OSStatus,
        SecKeychainItemRef, c_void_p, c_uint32, c_void_p)(
                ('SecKeychainItemModifyAttributesAndData', _dll))

SecKeychainItemFreeContent = CFUNCTYPE(OSStatus, c_void_p, c_void_p)(
                                      ('SecKeychainItemFreeContent', _dll))

SecKeychainItemDelete = CFUNCTYPE(OSStatus, SecKeychainItemRef)(
        ('SecKeychainItemDelete', _dll))


=======
>>>>>>> e01fbce9
def password_set(realmstring, username, password):
    if username is None:
        username = ''
    try:
<<<<<<< HEAD
        item = SecKeychainItemRef()
        status = SecKeychainFindGenericPassword(keychain,
                                          len(realmstring), realmstring,
                                          len(username), username, None,
                                          None, byref(item))
        if status:
            if status == errSecItemNotFound:
                status = SecKeychainAddGenericPassword(keychain,
                                          len(realmstring), realmstring,
                                          len(username), username,
                                          len(password), password, None)
        else:
            status = SecKeychainItemModifyAttributesAndData(item, None,
                                                            len(password),
                                                            password)
            _core.CFRelease(item)
=======
        # set up the call for security.
        call = subprocess.Popen([
                'security',
                'add-generic-password',
                '-a',
                username,
                '-s',
                realmstring,
                '-w',
                password,
                '-U'
            ],
            stderr = subprocess.PIPE,
            stdout = subprocess.PIPE,
        )
        code = call.wait()
        # check return code.
        if code is not 0:
            raise OSError('Can\'t store password in keychain')
    except:
        raise OSError("Can't store password in keychain")
>>>>>>> e01fbce9



def password_get(realmstring, username):
    if username is None:
        username = ''
    try:
<<<<<<< HEAD
        length = c_uint32()
        data = c_void_p()
        status = SecKeychainFindGenericPassword(keychain, len(realmstring),
                                                realmstring, len(username),
                                                username, byref(length),
                                                byref(data), None)
        if status == 0:
            password = create_string_buffer(length.value)
            memmove(password, data.value, length.value)
            password = password.raw
            SecKeychainItemFreeContent(None, data)
        elif status == errSecItemNotFound:
            password = None
        else:
            raise OSError("Can't fetch password from system")
        return password
    finally:
        _core.CFRelease(keychain)


def password_delete(realmstring, username):
    if username is None:
        username = ''

    keychain = SecKeychainRef()
    if SecKeychainOpen('login.keychain', byref(keychain)):
        raise OSError("Can't access the login keychain")

    try:
        length = c_uint32()
        data = c_void_p()
        item = SecKeychainItemRef()
        status = SecKeychainFindGenericPassword(keychain, len(realmstring),
                                                realmstring, len(username),
                                                username, byref(length),
                                                byref(data), byref(item))
        if status == 0:
            SecKeychainItemDelete(item)
            _core.CFRelease(item)
        elif status == errSecItemNotFound:
            password = None
        else:
            raise OSError("Can't delete password from system")
    finally:
        _core.CFRelease(keychain)
=======
        # set up the call to security.
        call = subprocess.Popen([
                'security',
                'find-generic-password',
                '-g',
                '-a',
                username,
                '-s',
                realmstring
            ],
            stderr = subprocess.PIPE,
            stdout = subprocess.PIPE,
        )
        code = call.wait()
        if code is not 0:
            raise OSError("Can't fetch password from system")
        output = call.stderr.readlines()[0]
        # check for empty password.
        if output == 'password: \n':
            return ''
        # search for special password pattern.
        matches = re.search('password:(?P<hex>.*?)"(?P<pw>.*)"', output)
        if matches:
            hex = matches.group('hex').strip()
            pw = matches.group('pw')
            if hex:
                # it's a weird hex password, decode it.
                return binascii.unhexlify(hex[2:])
            else:
                # it's a normal password, send it back.
                return pw
        # nothing was found, it doesn't exist.
        return None
    except:
        raise OSError("Can't fetch password from system")
>>>>>>> e01fbce9
<|MERGE_RESOLUTION|>--- conflicted
+++ resolved
@@ -8,124 +8,10 @@
 if sys.platform != 'darwin':
     raise ImportError('Mac OS X only module')
 
-<<<<<<< HEAD
-from ctypes import CDLL, CFUNCTYPE, c_void_p, c_uint32, \
-    c_int32, c_char_p, byref, POINTER, memmove, create_string_buffer
-
-# Types
-
-SecKeychainRef = c_void_p
-SecKeychainItemRef = c_void_p
-OSStatus = c_int32
-
-# Constants
-
-errSecSuccess = 0
-errSecUnimplemented = -4
-errSecParam = -50
-errSecAllocate = -108
-
-errSecNotAvailable = -25291
-errSecReadOnly = -25292
-errSecAuthFailed = -25293
-errSecNoSuchKeychain = -25294
-errSecInvalidKeychain = -25295
-errSecDuplicateKeychain = -25296
-errSecDuplicateCallback = -25297
-errSecInvalidCallback = -25298
-errSecDuplicateItem = -25299
-errSecItemNotFound = -25300
-errSecBufferTooSmall = -25301
-errSecDataTooLarge = -25302
-errSecNoSuchAttr = -25303
-errSecInvalidItemRef = -25304
-errSecInvalidSearchRef = -25305
-errSecNoSuchClass = -25306
-errSecNoDefaultKeychain = -25307
-errSecInteractionNotAllowed = -25308
-errSecReadOnlyAttr = -25309
-errSecWrongSecVersion = -25310
-errSecKeySizeNotAllowed = -25311
-errSecNoStorageModule = -25312
-errSecNoCertificateModule = -25313
-errSecNoPolicyModule = -25314
-errSecInteractionRequired = -25315
-errSecDataNotAvailable = -25316
-errSecDataNotModifiable = -25317
-errSecCreateChainFailed = -25318
-errSecInvalidPrefsDomain = -25319
-
-errSecACLNotSimple = -25240
-errSecPolicyNotFound = -25241
-errSecInvalidTrustSetting = -25242
-errSecNoAccessForItem = -25243
-errSecInvalidOwnerEdit = -25244
-errSecTrustNotAvailable = -25245
-errSecUnsupportedFormat = -25256
-errSecUnknownFormat = -25257
-errSecKeyIsSensitive = -25258
-errSecMultiplePrivKeys = -25259
-errSecPassphraseRequired = -25260
-errSecInvalidPasswordRef = -25261
-errSecInvalidTrustSettings = -25262
-errSecNoTrustSettings = -25263
-errSecPkcs12VerifyFailure = -25264
-
-errSecDecode = -26275
-
-# Functions
-
-_dll = CDLL('/System/Library/Frameworks/'
-            'Security.framework/Versions/A/Security')
-_core = CDLL('/System/Library/Frameworks/'
-             'CoreServices.framework/Versions/A/CoreServices')
-
-SecKeychainOpen = CFUNCTYPE(OSStatus, c_char_p,
-                            POINTER(SecKeychainRef))(('SecKeychainOpen', _dll))
-
-SecKeychainFindGenericPassword = CFUNCTYPE(OSStatus, SecKeychainRef, c_uint32,
-        c_char_p, c_uint32, c_char_p, POINTER(c_uint32), POINTER(c_void_p),
-        POINTER(SecKeychainItemRef))(('SecKeychainFindGenericPassword', _dll))
-
-SecKeychainAddGenericPassword = CFUNCTYPE(OSStatus, SecKeychainRef, c_uint32,
-        c_char_p, c_uint32, c_char_p, c_uint32, c_char_p,
-        POINTER(SecKeychainItemRef))(('SecKeychainAddGenericPassword', _dll))
-
-SecKeychainItemModifyAttributesAndData = CFUNCTYPE(OSStatus,
-        SecKeychainItemRef, c_void_p, c_uint32, c_void_p)(
-                ('SecKeychainItemModifyAttributesAndData', _dll))
-
-SecKeychainItemFreeContent = CFUNCTYPE(OSStatus, c_void_p, c_void_p)(
-                                      ('SecKeychainItemFreeContent', _dll))
-
-SecKeychainItemDelete = CFUNCTYPE(OSStatus, SecKeychainItemRef)(
-        ('SecKeychainItemDelete', _dll))
-
-
-=======
->>>>>>> e01fbce9
 def password_set(realmstring, username, password):
     if username is None:
         username = ''
     try:
-<<<<<<< HEAD
-        item = SecKeychainItemRef()
-        status = SecKeychainFindGenericPassword(keychain,
-                                          len(realmstring), realmstring,
-                                          len(username), username, None,
-                                          None, byref(item))
-        if status:
-            if status == errSecItemNotFound:
-                status = SecKeychainAddGenericPassword(keychain,
-                                          len(realmstring), realmstring,
-                                          len(username), username,
-                                          len(password), password, None)
-        else:
-            status = SecKeychainItemModifyAttributesAndData(item, None,
-                                                            len(password),
-                                                            password)
-            _core.CFRelease(item)
-=======
         # set up the call for security.
         call = subprocess.Popen([
                 'security',
@@ -147,61 +33,12 @@
             raise OSError('Can\'t store password in keychain')
     except:
         raise OSError("Can't store password in keychain")
->>>>>>> e01fbce9
-
 
 
 def password_get(realmstring, username):
     if username is None:
         username = ''
     try:
-<<<<<<< HEAD
-        length = c_uint32()
-        data = c_void_p()
-        status = SecKeychainFindGenericPassword(keychain, len(realmstring),
-                                                realmstring, len(username),
-                                                username, byref(length),
-                                                byref(data), None)
-        if status == 0:
-            password = create_string_buffer(length.value)
-            memmove(password, data.value, length.value)
-            password = password.raw
-            SecKeychainItemFreeContent(None, data)
-        elif status == errSecItemNotFound:
-            password = None
-        else:
-            raise OSError("Can't fetch password from system")
-        return password
-    finally:
-        _core.CFRelease(keychain)
-
-
-def password_delete(realmstring, username):
-    if username is None:
-        username = ''
-
-    keychain = SecKeychainRef()
-    if SecKeychainOpen('login.keychain', byref(keychain)):
-        raise OSError("Can't access the login keychain")
-
-    try:
-        length = c_uint32()
-        data = c_void_p()
-        item = SecKeychainItemRef()
-        status = SecKeychainFindGenericPassword(keychain, len(realmstring),
-                                                realmstring, len(username),
-                                                username, byref(length),
-                                                byref(data), byref(item))
-        if status == 0:
-            SecKeychainItemDelete(item)
-            _core.CFRelease(item)
-        elif status == errSecItemNotFound:
-            password = None
-        else:
-            raise OSError("Can't delete password from system")
-    finally:
-        _core.CFRelease(keychain)
-=======
         # set up the call to security.
         call = subprocess.Popen([
                 'security',
@@ -236,5 +73,4 @@
         # nothing was found, it doesn't exist.
         return None
     except:
-        raise OSError("Can't fetch password from system")
->>>>>>> e01fbce9
+        raise OSError("Can't fetch password from system")