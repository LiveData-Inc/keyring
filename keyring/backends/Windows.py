import logging
import sys

<<<<<<< HEAD
=======
from jaraco.context import ExceptionTrap

>>>>>>> d180d5d1
from ..backend import KeyringBackend
from ..compat import properties
from ..credentials import SimpleCredential
<<<<<<< HEAD
from ..errors import ExceptionRaisedContext, PasswordDeleteError
from ..util import properties

with ExceptionRaisedContext() as missing_deps:
    if sys.platform != 'win32':
        raise EnvironmentError(
            f'Windows backend requires sys.platform = \'win32\' '
            f'but sys.platform={sys.platform}'
        )
    else:
        from .windowsOS import api


MAX_PASSWORD_BYTES = 2 ** 20
TARGET_SHARD_TEMPLATE = '{target}-shard-{n:04}'

=======
from ..errors import PasswordDeleteError

with ExceptionTrap() as missing_deps:
    try:
        # prefer pywin32-ctypes
        from win32ctypes.pywin32 import pywintypes, win32cred

        # force demand import to raise ImportError
        win32cred.__name__  # noqa: B018
    except ImportError:
        # fallback to pywin32
        import pywintypes
        import win32cred

        # force demand import to raise ImportError
        win32cred.__name__  # noqa: B018
>>>>>>> d180d5d1

log = logging.getLogger(__name__)


class Persistence:
    def __get__(self, keyring, type=None):
        return getattr(keyring, '_persist', api.CRED_PERSIST_ENTERPRISE)

    def __set__(self, keyring, value):
        """
        Set the persistence value on the Keyring. Value may be
        one of the api.CRED_PERSIST_* constants or a
        string representing one of those constants. For example,
        'local machine' or 'session'.
        """
        if isinstance(value, str):
            attr = 'CRED_PERSIST_' + value.replace(' ', '_').upper()
<<<<<<< HEAD
            value = getattr(api, attr)
        setattr(keyring, '_persist', value)
=======
            value = getattr(win32cred, attr)
        keyring._persist = value
>>>>>>> d180d5d1


class DecodingCredential(dict):
    @property
    def value(self):
        """
        Attempt to decode the credential blob as UTF-16 then UTF-8.
        """
        cred = self['CredentialBlob']

        # NOTE if we have our metadata, we know how to decode
        if api.ATTRIBUTE_KEYWORD in self:
            return cred.decode(self[api.ATTRIBUTE_KEYWORD]['encoding'])

        try:
            return cred.decode('utf-16')
        except UnicodeDecodeError:
            decoded_cred_utf8 = cred.decode('utf-8')
<<<<<<< HEAD
            log.warning("Retrieved an UTF-8 encoded credential not created by keyring.")
=======
            log.warning(
                "Retrieved a UTF-8 encoded credential. Please be aware that "
                "this library only writes credentials in UTF-16."
            )
>>>>>>> d180d5d1
            return decoded_cred_utf8


class WinVaultKeyring(KeyringBackend):
    """
    WinVaultKeyring stores encrypted passwords using the Windows Credential
    Manager.

    Requires cffi

    This backend does some gymnastics to simulate multi-user support,
    which WinVault doesn't support natively. See
    https://github.com/jaraco/keyring/issues/47#issuecomment-75763152
    for details on the implementation, but here's the gist:

    Passwords are stored under the service name unless there is a collision
    (another password with the same service name but different user name),
    in which case the previous password is moved into a compound name:
    {username}@{service}
    """

    persist = Persistence()

    @properties.classproperty
    def priority(cls) -> float:
        """
        If available, the preferred backend on Windows.
        """
        if missing_deps:
            raise RuntimeError("Requires Windows and cffi")
        return 5

    @staticmethod
    def _compound_name(username, service):
        return f'{username}@{service}'

    def _test_length(self, length):
        try:
            try:
                self._discovery_probe_password('__probe_target__', 'a' * length)
            except Exception as e:
                if not (isinstance(e, api.CredError) and e.winerror == 1783):
                    log.exception(f"_set_password raised e={e}")
                raise
            self._delete_password_inner('__probe_target__')
            return True
        except api.CredError as e:
            if e.winerror == 1783 and e.funcname == 'CredWrite':
                return False
            else:
                log.exception('unexpected CredError')
                return False
        except Exception:
            log.exception('unexpected Exception')

    def _discover_max_password_bytes(self):
        """
        Test 2560 bytes as max. If it isn't, use binary
        search to discover actual max password on this
        instance of Windows.
        """

        # first try to confirm max bytes of 2560
        if self._test_length(2560) and not self._test_length(2561):
            return 2560

        # otherwise, use binary search
        start, end = 1, MAX_PASSWORD_BYTES
        while start <= end:
            mid = (start + end) // 2
            if self._test_length(mid):
                start = mid + 1
            else:
                end = mid - 1
        return end

    def __init__(self, *arg, **kw):
        super().__init__(*arg, **kw)

        self._max_password_bytes = self._discover_max_password_bytes()

    def get_password(self, service, username):
        # first attempt to get the password under the service name
        res = self._get_password(service)
        if not res or res['UserName'] != username:
            # It wasn't found so attempt to get it with the compound name
            res = self._get_password(self._compound_name(username, service))
        if not res:
            return None
        return res.value

    def _get_password_inner(self, target):
        try:
            res = api.CredRead(Type=api.CRED_TYPE_GENERIC, TargetName=target)
        except api.CredError as e:
            if e.winerror == 1168 and e.funcname == 'CredRead':  # not found
                return None
            raise
        return DecodingCredential(res)

    def _get_password(self, target):
        creds = self._get_password_inner(target)
        if creds and api.ATTRIBUTE_KEYWORD in creds:
            template = creds[api.ATTRIBUTE_KEYWORD].get(
                'template', TARGET_SHARD_TEMPLATE
            )
            for i in range(1, creds[api.ATTRIBUTE_KEYWORD]['max_shards']):
                shard = self._get_password_inner(template.format(target=target, n=i))
                if shard:
                    creds['CredentialBlob'] += shard['CredentialBlob']
                else:
                    log.critical(
                        f'expected shard {i} not found; {creds[api.ATTRIBUTE_KEYWORD]}'
                    )
                    return creds
        return creds

    def set_password(self, service, username, password):
        existing_pw = self._get_password(service)
        if existing_pw:
            existing_username = existing_pw['UserName']
            if existing_username != username:
                # resave the existing password using a compound target
                # only if this call is for a different user name than the existing one
                target = self._compound_name(existing_username, service)
                self._set_password(target, existing_username, existing_pw.value)
        self._set_password(service, username, str(password))

    def _set_password(self, target, username, password):
        encoding = 'utf-16'
        pwd_bytes = password.encode(encoding)
        pwd_len = len(pwd_bytes)
        if pwd_len > self._max_password_bytes:
            # the utf-16 encoded password won't fit in a single record,
            # so try utf-8, sharding if necessary
            encoding = 'utf-8'
            pwd_bytes = password.encode(encoding)
            pwd_len = len(pwd_bytes)

        if pwd_len > MAX_PASSWORD_BYTES:
            raise ValueError(
                MAX_PASSWORD_BYTES,
                f'_set_password: pwd_len={pwd_len} exceeds {MAX_PASSWORD_BYTES}',
            )

        n = self._max_password_bytes
        max_shards = max((pwd_len + n - 1) // n, 1)

        for i in range(0, max_shards):
            shard = pwd_bytes[i * n : (i + 1) * n]

            credential = dict(
                Type=api.CRED_TYPE_GENERIC,
                TargetName=TARGET_SHARD_TEMPLATE.format(target=target, n=i)
                if i
                else target,
                UserName=username,
                CredentialBlob=shard,
                Comment='Stored using python-keyring',
                Persist=self.persist,
                shard_num=i,
                max_shards=max_shards,
                encoding=encoding,
                template=TARGET_SHARD_TEMPLATE,
            )
            api.CredWrite(credential, 0)

    def _discovery_probe_password(self, target, password):
        pwd_utf8_bytes = password.encode('utf-8')

        credential = dict(
            Type=api.CRED_TYPE_GENERIC,
            TargetName=target,
            UserName='username',
            CredentialBlob=pwd_utf8_bytes,
            Comment='Stored using python-keyring',
            Persist=self.persist,
            shard_num=0,
            max_shards=1,
            encoding='utf-8',
            template=TARGET_SHARD_TEMPLATE,
        )
        api.CredWrite(credential, 0)

    def delete_password(self, service, username):
        compound = self._compound_name(username, service)
        deleted = False
        for target in service, compound:
            creds = self._get_password(target)
            if creds and creds['UserName'] == username:
                deleted = True
                self._delete_password(target, creds)
        if not deleted:
            raise PasswordDeleteError(service)

    def _delete_password_inner(self, target):
        try:
            api.CredDelete(Type=api.CRED_TYPE_GENERIC, TargetName=target)
            return True
        except api.CredError as e:
            if e.winerror == 1168 and e.funcname == 'CredDelete':  # not found
                return
            raise

    def _delete_password(self, target, creds):
        if self._delete_password_inner(target) and api.ATTRIBUTE_KEYWORD in creds:
            template = creds[api.ATTRIBUTE_KEYWORD].get(
                'template', TARGET_SHARD_TEMPLATE
            )
            for i in range(1, creds[api.ATTRIBUTE_KEYWORD]['max_shards']):
                if not self._delete_password_inner(template.format(target=target, n=i)):
                    log.critical(
                        f'expected shard {i} not found; {creds[api.ATTRIBUTE_KEYWORD]}'
                    )

    def get_credential(self, service, username):
        res = None
        # get the credentials associated with the provided username
        if username:
            res = self._get_password(self._compound_name(username, service))
        # get any first password under the service name
        if not res:
            res = self._get_password(service)
            if not res:
                return None
        return SimpleCredential(res['UserName'], res.value)<|MERGE_RESOLUTION|>--- conflicted
+++ resolved
@@ -1,15 +1,11 @@
 import logging
 import sys
 
-<<<<<<< HEAD
-=======
 from jaraco.context import ExceptionTrap
 
->>>>>>> d180d5d1
 from ..backend import KeyringBackend
 from ..compat import properties
 from ..credentials import SimpleCredential
-<<<<<<< HEAD
 from ..errors import ExceptionRaisedContext, PasswordDeleteError
 from ..util import properties
 
@@ -26,24 +22,6 @@
 MAX_PASSWORD_BYTES = 2 ** 20
 TARGET_SHARD_TEMPLATE = '{target}-shard-{n:04}'
 
-=======
-from ..errors import PasswordDeleteError
-
-with ExceptionTrap() as missing_deps:
-    try:
-        # prefer pywin32-ctypes
-        from win32ctypes.pywin32 import pywintypes, win32cred
-
-        # force demand import to raise ImportError
-        win32cred.__name__  # noqa: B018
-    except ImportError:
-        # fallback to pywin32
-        import pywintypes
-        import win32cred
-
-        # force demand import to raise ImportError
-        win32cred.__name__  # noqa: B018
->>>>>>> d180d5d1
 
 log = logging.getLogger(__name__)
 
@@ -61,13 +39,8 @@
         """
         if isinstance(value, str):
             attr = 'CRED_PERSIST_' + value.replace(' ', '_').upper()
-<<<<<<< HEAD
             value = getattr(api, attr)
-        setattr(keyring, '_persist', value)
-=======
-            value = getattr(win32cred, attr)
         keyring._persist = value
->>>>>>> d180d5d1
 
 
 class DecodingCredential(dict):
@@ -86,14 +59,7 @@
             return cred.decode('utf-16')
         except UnicodeDecodeError:
             decoded_cred_utf8 = cred.decode('utf-8')
-<<<<<<< HEAD
             log.warning("Retrieved an UTF-8 encoded credential not created by keyring.")
-=======
-            log.warning(
-                "Retrieved a UTF-8 encoded credential. Please be aware that "
-                "this library only writes credentials in UTF-16."
-            )
->>>>>>> d180d5d1
             return decoded_cred_utf8
 
 
