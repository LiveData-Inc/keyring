import sys

import pytest

import keyring.backends.Windows
from keyring.testing.backend import UNICODE_CHARS, BackendBasicTests


@pytest.mark.skipif(
    not keyring.backends.Windows.WinVaultKeyring.viable, reason="Needs Windows"
)
class TestWinVaultKeyring(BackendBasicTests):
    def tearDown(self):
        # clean up any credentials created
        for cred in self.credentials_created:
            try:
                self.keyring.delete_password(*cred)
            except Exception as e:
                print(e, file=sys.stderr)

    def init_keyring(self):
        return keyring.backends.Windows.WinVaultKeyring()

<<<<<<< HEAD
=======
    def set_utf8_password(self, service, username, password):
        """
        Write a UTF-8 encoded password using win32ctypes primitives
        """
        from ctypes import c_char, cast, create_string_buffer, sizeof

        from win32ctypes.core import _authentication as auth
        from win32ctypes.core.ctypes._common import LPBYTE

        credential = dict(
            Type=1,
            TargetName=service,
            UserName=username,
            CredentialBlob=password,
            Comment="Stored using python-keyring",
            Persist=3,
        )

        c_cred = auth.CREDENTIAL.fromdict(credential, 0)
        blob_data = create_string_buffer(password.encode("utf-8"))
        c_cred.CredentialBlobSize = sizeof(blob_data) - sizeof(c_char)
        c_cred.CredentialBlob = cast(blob_data, LPBYTE)
        c_cred_pointer = auth.PCREDENTIAL(c_cred)
        auth._CredWrite(c_cred_pointer, 0)

        self.credentials_created.add((service, username))

    def test_long_password_nice_error(self):
        self.keyring.set_password('system', 'user', 'x' * 512 * 2)

>>>>>>> d180d5d1
    def test_read_utf8_password(self):
        """
        Write a UTF-8 encoded credential and make sure it can be read back correctly.
        """
        service = "keyring-utf8-test"
        username = "keyring"
        password = "utf8-test" + UNICODE_CHARS

        self.keyring.set_password(service, username, password)
        assert self.keyring.get_password(service, username) == password
        self.keyring.delete_password(service, username)

    def test_long_password_nice_error(self):
        self.keyring.set_password('system', 'user', 'x' * 10000)
        self.keyring.delete_password('system', 'user')

    def test_long_password_too_long_nice_error(self):
        with pytest.raises(ValueError) as exc_info:
            self.keyring.set_password('system', 'user', 'x' * (2 ** 20 + 1))
            self.keyring.delete_password('system', 'user')

        assert exc_info.type is ValueError and exc_info.value.args[0] == 2 ** 20


@pytest.mark.skipif('sys.platform != "win32"')
def test_winvault_always_viable():
    """
    The WinVault backend should always be viable on Windows.
    """
    assert keyring.backends.Windows.WinVaultKeyring.viable<|MERGE_RESOLUTION|>--- conflicted
+++ resolved
@@ -21,8 +21,6 @@
     def init_keyring(self):
         return keyring.backends.Windows.WinVaultKeyring()
 
-<<<<<<< HEAD
-=======
     def set_utf8_password(self, service, username, password):
         """
         Write a UTF-8 encoded password using win32ctypes primitives
@@ -53,7 +51,6 @@
     def test_long_password_nice_error(self):
         self.keyring.set_password('system', 'user', 'x' * 512 * 2)
 
->>>>>>> d180d5d1
     def test_read_utf8_password(self):
         """
         Write a UTF-8 encoded credential and make sure it can be read back correctly.
