--- conflicted
+++ resolved
@@ -35,11 +35,7 @@
     ),
     python_requires='>=2.7',
     install_requires=[
-<<<<<<< HEAD
-        'setuptools',
-=======
         'entrypoints',
->>>>>>> 29e2740d
     ],
     extras_require={
         'testing': [
