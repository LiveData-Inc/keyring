--- conflicted
+++ resolved
@@ -1,10 +1,9 @@
-<<<<<<< HEAD
 13.2.0
 ------
 
 * Keyring command-line interface now reads the password
   directly from stdin if stdin is connected to a pipe.
-=======
+
 13.1.0
 ------
 
@@ -23,7 +22,6 @@
 * #298: In kwallet backend, when checking an existing
   handle, verify that it is still valid or create a new
   connection.
->>>>>>> eabd48e4
 
 12.2.1
 ------
