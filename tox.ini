[tox]
envlist = python
minversion = 3.2
# https://github.com/jaraco/skeleton/issues/6
tox_pip_extensions_ext_venv_update = true

[testenv]
deps =
	setuptools>=31.0.1
commands =
	pytest {posargs}
usedevelop = True
extras = testing

[testenv:build-docs]
extras =
    docs
    testing
changedir = docs
commands =
    python -m sphinx . {toxinidir}/build/html

[testenv:release]
skip_install = True
deps =
	pep517>=0.5
	twine>=1.13
	path.py
<<<<<<< HEAD
	jaraco.tidelift
passenv =
	TIDELIFT_TOKEN
=======
passenv =
	TWINE_PASSWORD
setenv =
	TWINE_USERNAME = {env:TWINE_USERNAME:__token__}
>>>>>>> 4baec898
commands =
	python -c "import path; path.Path('dist').rmtree_p()"
	python -m pep517.build .
	python -m twine upload dist/*
	python -m jaraco.tidelift.publish-release-notes<|MERGE_RESOLUTION|>--- conflicted
+++ resolved
@@ -26,16 +26,12 @@
 	pep517>=0.5
 	twine>=1.13
 	path.py
-<<<<<<< HEAD
 	jaraco.tidelift
 passenv =
+	TWINE_PASSWORD
 	TIDELIFT_TOKEN
-=======
-passenv =
-	TWINE_PASSWORD
 setenv =
 	TWINE_USERNAME = {env:TWINE_USERNAME:__token__}
->>>>>>> 4baec898
 commands =
 	python -c "import path; path.Path('dist').rmtree_p()"
 	python -m pep517.build .
