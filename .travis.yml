--- conflicted
+++ resolved
@@ -1,48 +1,13 @@
-<<<<<<< HEAD
-language: python
-python:
-  - 2.7
-  - 3.3
-  - 3.4
-  - 3.5
-  - 3.6
-matrix:
-  include:
-  - os: osx
-    language: generic
-
-before_install:
-- if [[ "$TRAVIS_OS_NAME" == "osx" ]]; then source .travis-osx; fi
-
-install:
-- python -m pip install tox "setuptools>=28.2"
-script:
-- tox -- -rs -v
-branches:
-  except:
-  - skeleton
-deploy:
-  provider: pypi
-  server: https://upload.pypi.org/legacy/
-  on:
-    tags: true
-    all_branches: true
-    python: 3.6
-  user: jaraco
-  password:
-    secure: aDqlVdm6FZ8pqLkoDRR2LH3TEz7pBvKH2HhOlSy7OEmopN/36ncql/KvfE0ccpaOES9Xm31a51bUfNjcwb1HVKjfW544C+IoSHctkG1rI5bp3q4rW+4RbQcBZVHUUKR9yQf9ZyikEmoYXi3g+JKcOf9rj+v/32PAfUDzSpFbWik=
-  distributions: dists
-  skip_upload_docs: true
-=======
-dist: trusty
-sudo: false
 language: python
 
 jobs:
   fast_finish: true
   include:
   - python: 2.7
+  - python: 3.3
   - python: &latest_py3 3.6
+  - os: osx
+    language: generic
   - stage: deploy
     if: tag IS present
     python: *latest_py3
@@ -55,15 +20,17 @@
         all_branches: true
       user: jaraco
       password:
-        secure: ... # encrypt password with `travis encrypt`
+        secure: aDqlVdm6FZ8pqLkoDRR2LH3TEz7pBvKH2HhOlSy7OEmopN/36ncql/KvfE0ccpaOES9Xm31a51bUfNjcwb1HVKjfW544C+IoSHctkG1rI5bp3q4rW+4RbQcBZVHUUKR9yQf9ZyikEmoYXi3g+JKcOf9rj+v/32PAfUDzSpFbWik=
       distributions: dists
       skip_cleanup: true
       skip_upload_docs: true
 
 cache: pip
 
+before_install:
+- if [[ "$TRAVIS_OS_NAME" == "osx" ]]; then source .travis-osx; fi
+
 install:
 - pip install tox
 
-script: tox
->>>>>>> 34958ccc
+script: tox