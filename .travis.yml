--- conflicted
+++ resolved
@@ -5,21 +5,13 @@
 - 3.6
 - &latest_py3 3.8
 
-<<<<<<< HEAD
 jobs:
   fast_finish: true
   include:
   - os: osx
     language: generic
     python: *latest_py3
-  - stage: deploy
-    if: tag IS present
-    python: *latest_py3
-    before_script: skip
-    script: tox -e release
 
-=======
->>>>>>> 051ce142
 cache: pip
 
 before_install:
